package sync

import (
	"fmt"
	"os"
	"sync"
	"testing"
	"time"

	"github.com/allegro/marathon-consul/apps"
	"github.com/allegro/marathon-consul/consul"
	"github.com/allegro/marathon-consul/marathon"
	. "github.com/allegro/marathon-consul/utils"
	"github.com/stretchr/testify/assert"
<<<<<<< HEAD

	"fmt"
	"os"
	"time"

	"github.com/allegro/marathon-consul/apps"
	"github.com/allegro/marathon-consul/service"
=======
>>>>>>> 2564921f
)

var noopSyncStartedListener = func(apps []*apps.App) {}

func TestSyncJob_ShouldSyncOnLeadership(t *testing.T) {
	t.Parallel()
	// given
	app := ConsulApp("app1", 1)
	marathon := marathon.MarathonerStubWithLeaderForApps("current.leader:8080", app)
	services := newConsulServicesMock()
	sync := New(Config{
		Enabled:  true,
		Interval: 10 * time.Millisecond,
		Leader:   "current.leader:8080",
	}, marathon, services, noopSyncStartedListener)

	// when
	ticker := sync.StartSyncServicesJob()

	// then
<<<<<<< HEAD
	<-time.After(15 * time.Millisecond)
	ticker.Stop()
	assert.Equal(t, 2, services.RegistrationsCount(app.Tasks[0].ID.String()))
=======
	ticker.Stop()
	select {
	case <-time.After(15 * time.Millisecond):
		assert.Equal(t, 1, services.RegistrationsCount(app.Tasks[0].ID.String()))
	}
>>>>>>> 2564921f
}

func TestSyncJob_ShouldNotSyncWhenDisabled(t *testing.T) {
	t.Parallel()
	// given
	app := ConsulApp("app1", 1)
	marathon := marathon.MarathonerStubWithLeaderForApps("current.leader:8080", app)
	services := newConsulServicesMock()
	sync := New(Config{
		Enabled:  false,
		Interval: 10 * time.Millisecond,
		Leader:   "current.leader:8080",
	}, marathon, services, noopSyncStartedListener)

	// when
	ticker := sync.StartSyncServicesJob()

	// then
	assert.Nil(t, ticker)
<<<<<<< HEAD
	<-time.After(15 * time.Millisecond)
=======
>>>>>>> 2564921f
	assert.Equal(t, 0, services.RegistrationsCount(app.Tasks[0].ID.String()))
}

func TestSyncJob_ShouldDefaultLeaderConfigurationToResolvedHostname(t *testing.T) {
	t.Parallel()
	// given
	hostname, _ := os.Hostname()
	app := ConsulApp("app1", 1)
	marathon := marathon.MarathonerStubWithLeaderForApps(fmt.Sprintf("%s:8080", hostname), app)
	services := newConsulServicesMock()
	sync := New(Config{
		Enabled:  true,
		Interval: 10 * time.Millisecond,
	}, marathon, services, noopSyncStartedListener)

	// when
	ticker := sync.StartSyncServicesJob()

	// then
<<<<<<< HEAD
	<-time.After(15 * time.Millisecond)
	ticker.Stop()
	assert.Equal(t, 2, services.RegistrationsCount(app.Tasks[0].ID.String()))
=======
	ticker.Stop()
	select {
	case <-time.After(15 * time.Millisecond):
		assert.Equal(t, 1, services.RegistrationsCount(app.Tasks[0].ID.String()))
	}
>>>>>>> 2564921f
}

func TestSyncServices_ShouldNotSyncOnNoForceNorLeaderSpecified(t *testing.T) {
	t.Parallel()
	// given
	app := ConsulApp("app1", 1)
	marathon := marathon.MarathonerStubWithLeaderForApps("localhost:8080", app)
	services := newConsulServicesMock()
	sync := New(Config{}, marathon, services, noopSyncStartedListener)

	// when
	ticker := sync.StartSyncServicesJob()

	// then
	assert.Nil(t, ticker)
	assert.Zero(t, services.RegistrationsCount(app.Tasks[0].ID.String()))
}

func TestSyncServices_ShouldNotSyncOnNoLeadership(t *testing.T) {
	t.Parallel()
	// given
	app := ConsulApp("app1", 1)
	marathon := marathon.MarathonerStubWithLeaderForApps("leader:8080", app)
	services := newConsulServicesMock()
	sync := New(Config{Leader: "different.node:8090"}, marathon, services, noopSyncStartedListener)

	// when
	err := sync.SyncServices()

	// then
	assert.NoError(t, err)
	assert.Zero(t, services.RegistrationsCount(app.Tasks[0].ID.String()))
}

func TestSyncServices_ShouldSyncOnForceWithoutLeadership(t *testing.T) {
	t.Parallel()
	// given
	app := ConsulApp("app1", 1)
	marathon := marathon.MarathonerStubWithLeaderForApps("leader:8080", app)
	services := newConsulServicesMock()
	sync := New(Config{Leader: "different.node:8090", Force: true}, marathon, services, noopSyncStartedListener)

	// when
	err := sync.SyncServices()

	// then
	assert.NoError(t, err)
	assert.Equal(t, 1, services.RegistrationsCount(app.Tasks[0].ID.String()))
}

type ConsulServicesMock struct {
	sync.RWMutex
	registrations map[string]int
}

func newConsulServicesMock() *ConsulServicesMock {
	return &ConsulServicesMock{
		registrations: make(map[string]int),
	}
}

func (c *ConsulServicesMock) GetServices(name string) ([]*service.Service, error) {
	return nil, nil
}

func (c *ConsulServicesMock) GetAllServices() ([]*service.Service, error) {
	return nil, nil
}

func (c *ConsulServicesMock) Register(task *apps.Task, app *apps.App) error {
	c.Lock()
	defer c.Unlock()
	c.registrations[task.ID.String()]++
	return nil
}

<<<<<<< HEAD
func (c *ConsulServicesMock) RegistrationsCount(instanceID string) int {
	return c.registrations[instanceID]
=======
func (c *ConsulServicesMock) RegistrationsCount(instanceId string) int {
	c.RLock()
	defer c.RUnlock()
	return c.registrations[instanceId]
>>>>>>> 2564921f
}

func (c *ConsulServicesMock) DeregisterByTask(taskID apps.TaskID) error {
	return nil
}

func (c *ConsulServicesMock) ServiceNames(app *apps.App) []string {
	return []string{}
}

func (c *ConsulServicesMock) Deregister(toDeregister *service.Service) error {
	return nil
}

func TestSyncAppsFromMarathonToConsul(t *testing.T) {
	t.Parallel()
	// given
	marathoner := marathon.MarathonerStubForApps(
		ConsulApp("app1", 2),
		ConsulApp("app2", 1),
		NonConsulApp("app3", 1),
	)

	consul := consul.NewConsulStub()
	marathonSync := newSyncWithDefaultConfig(marathoner, consul)

	// when
	marathonSync.SyncServices()

	// then
	services, _ := consul.GetAllServices()
	assert.Equal(t, 3, len(services))
	for _, s := range services {
		assert.NotEqual(t, "app3", s.Name)
	}
}

func TestSyncAppsFromMarathonToConsul_CustomServiceName(t *testing.T) {
	t.Parallel()
	// given
	app := ConsulApp("app1", 3)
	app.Labels["consul"] = "customName"
	marathoner := marathon.MarathonerStubForApps(app)

	consul := consul.NewConsulStub()
	marathonSync := newSyncWithDefaultConfig(marathoner, consul)

	// when
	marathonSync.SyncServices()

	// then
	services, _ := consul.GetAllServices()
	assert.Equal(t, 3, len(services))
	assert.Equal(t, "customName", services[0].Name)
}

func TestRemoveInvalidServicesFromConsul(t *testing.T) {
	t.Parallel()
	// given
	marathoner := marathon.MarathonerStubForApps(
		ConsulApp("app1-invalid", 1),
		ConsulApp("app2", 1),
	)
	consul := consul.NewConsulStub()
	marathonSync := newSyncWithDefaultConfig(marathoner, consul)
	marathonSync.SyncServices()

	// when
	marathoner = marathon.MarathonerStubForApps(
		ConsulApp("app2", 1),
	)
	marathonSync = newSyncWithDefaultConfig(marathoner, consul)
	marathonSync.SyncServices()

	// then
	services, _ := consul.GetAllServices()
	assert.Equal(t, 1, len(services))
	assert.Equal(t, "app2", services[0].Name)
}

func TestRemoveInvalidServicesFromConsul_WithCustomServiceName(t *testing.T) {
	t.Parallel()
	// given
	invalidApp := ConsulApp("app1-invalid", 1)
	invalidApp.Labels["consul"] = "customName"
	marathoner := marathon.MarathonerStubForApps(
		invalidApp,
		ConsulApp("app2", 1),
	)
	consul := consul.NewConsulStub()
	marathonSync := newSyncWithDefaultConfig(marathoner, consul)

	// when
	marathonSync.SyncServices()

	// then
	customNameServices, _ := consul.GetServices("customName")
	assert.Equal(t, 1, len(customNameServices))

	// when
	marathoner = marathon.MarathonerStubForApps(
		ConsulApp("app2", 1),
	)
	marathonSync = newSyncWithDefaultConfig(marathoner, consul)
	marathonSync.SyncServices()

	// then
	customNameServices, _ = consul.GetServices("customName")
	assert.Equal(t, 0, len(customNameServices))

	services, _ := consul.GetAllServices()
	assert.Equal(t, 1, len(services))
	assert.Equal(t, "app2", services[0].Name)
}

func TestSyncOnlyHealthyServices(t *testing.T) {
	t.Parallel()
	// given
	marathoner := marathon.MarathonerStubForApps(
		ConsulApp("app1", 1),
		ConsulAppWithUnhealthyInstances("app2-one-unhealthy", 2, 1),
		ConsulAppWithUnhealthyInstances("app3-all-unhealthy", 2, 2),
	)
	consul := consul.NewConsulStub()
	marathonSync := newSyncWithDefaultConfig(marathoner, consul)

	// when
	marathonSync.SyncServices()

	// then
	services, _ := consul.GetAllServices()
	assert.Equal(t, 2, len(services))
	for _, s := range services {
		assert.NotEqual(t, "app3-all-unhealthy", s.Name)
	}
}

func TestSync_DeregisterServicesWithoutMarathonTaskTag(t *testing.T) {
	t.Parallel()
	// given
	app := ConsulApp("app1", 1)
	consul := consul.NewConsulStub()
	consul.RegisterWithoutMarathonTaskTag(&app.Tasks[0], app)
	marathonSync := newSyncWithDefaultConfig(marathon.MarathonerStubForApps(), consul)

	// when
	marathonSync.SyncServices()

	// then
	services, _ := consul.GetAllServices()
	assert.Empty(t, services)
}

func TestSync_WithRegisteringProblems(t *testing.T) {
	t.Parallel()
	// given
	marathon := marathon.MarathonerStubForApps(ConsulApp("/test/app", 3))
	consul := consul.NewConsulStub()
	consul.FailRegisterForID("test_app.1")
	sync := newSyncWithDefaultConfig(marathon, consul)
	// when
	err := sync.SyncServices()
	services, _ := consul.GetAllServices()
	// then
	assert.NoError(t, err)
	assert.Len(t, services, 2)
}

func TestSync_ShouldRegisterMissingRegistrationInMultiregistrationScenario(t *testing.T) {
	t.Parallel()
	// given
	app := ConsulAppMultipleRegistrations("/test/app", 1, 2)
	marathon := marathon.MarathonerStubForApps(app)
	consul := consul.NewConsulStub()

	consul.RegisterOnlyFirstRegistrationIntent(&app.Tasks[0], app)
	services, _ := consul.GetAllServices()
	assert.Len(t, services, 1)

	sync := newSyncWithDefaultConfig(marathon, consul)

	// when
	err := sync.SyncServices()

	// then
	services, _ = consul.GetAllServices()
	assert.NoError(t, err)
	assert.Len(t, services, 2)
}

func TestSync_WithDeregisteringProblems(t *testing.T) {
	t.Parallel()
	// given
	marathon := marathon.MarathonerStubForApps()
	consulStub := consul.NewConsulStub()
	notMarathonApp := ConsulApp("/not/marathon", 1)
	for _, task := range notMarathonApp.Tasks {
		consulStub.Register(&task, notMarathonApp)
	}
	allServices, _ := consulStub.GetAllServices()
	for _, s := range allServices {
		consulStub.FailDeregisterForID(s.ID)
	}

	sync := newSyncWithDefaultConfig(marathon, consulStub)
	// when
	err := sync.SyncServices()
	services, _ := consulStub.GetAllServices()
	// then
	assert.NoError(t, err)
	assert.Len(t, services, 1)
}

func TestSync_WithMarathonProblems(t *testing.T) {
	t.Parallel()
	// given
	marathon := errorMarathon{}
	sync := newSyncWithDefaultConfig(marathon, nil)
	// when
	err := sync.SyncServices()
	// then
	assert.Error(t, err)
}

func TestSync_WithConsulProblems(t *testing.T) {
	t.Parallel()
	// given
	marathon := marathon.MarathonerStubForApps(ConsulApp("/test/app", 3))
	serviceRegistry := errorServiceRegistry{}
	sync := newSyncWithDefaultConfig(marathon, serviceRegistry)
	// when
	err := sync.SyncServices()
	// then
	assert.Error(t, err)
}

func newSyncWithDefaultConfig(marathon marathon.Marathoner, serviceRegistry service.ServiceRegistry) *Sync {
	return New(Config{Enabled: true, Leader: "localhost:8080"}, marathon, serviceRegistry, noopSyncStartedListener)
}

func TestSync_AddingAgentsFromMarathonTasks(t *testing.T) {
	t.Parallel()

	consulServer := consul.CreateTestServer(t)
	defer consulServer.Stop()

	consulInstance := consul.New(consul.Config{
		Port: fmt.Sprintf("%d", consulServer.Config.Ports.HTTP),
		Tag:  "marathon",
	})
	app := ConsulApp("serviceA", 2)
	app.Tasks[0].Host = consulServer.Config.Bind
	app.Tasks[1].Host = consulServer.Config.Bind
	marathon := marathon.MarathonerStubWithLeaderForApps("localhost:8080", app)
	sync := New(Config{Leader: "localhost:8080"}, marathon, consulInstance, consulInstance.AddAgentsFromApps)

	// when
	err := sync.SyncServices()

	// then
	assert.NoError(t, err)

	// when
	services, err := consulInstance.GetAllServices()

	// then
	assert.NoError(t, err)
	assert.Len(t, services, 2)

	serviceNames := make(map[string]struct{})
	for _, s := range services {
		serviceNames[s.Name] = struct{}{}
	}
	assert.Len(t, serviceNames, 1)
	assert.Contains(t, serviceNames, "serviceA")
}<|MERGE_RESOLUTION|>--- conflicted
+++ resolved
@@ -7,21 +7,13 @@
 	"testing"
 	"time"
 
-	"github.com/allegro/marathon-consul/apps"
 	"github.com/allegro/marathon-consul/consul"
 	"github.com/allegro/marathon-consul/marathon"
 	. "github.com/allegro/marathon-consul/utils"
 	"github.com/stretchr/testify/assert"
-<<<<<<< HEAD
-
-	"fmt"
-	"os"
-	"time"
 
 	"github.com/allegro/marathon-consul/apps"
 	"github.com/allegro/marathon-consul/service"
-=======
->>>>>>> 2564921f
 )
 
 var noopSyncStartedListener = func(apps []*apps.App) {}
@@ -42,17 +34,9 @@
 	ticker := sync.StartSyncServicesJob()
 
 	// then
-<<<<<<< HEAD
 	<-time.After(15 * time.Millisecond)
 	ticker.Stop()
 	assert.Equal(t, 2, services.RegistrationsCount(app.Tasks[0].ID.String()))
-=======
-	ticker.Stop()
-	select {
-	case <-time.After(15 * time.Millisecond):
-		assert.Equal(t, 1, services.RegistrationsCount(app.Tasks[0].ID.String()))
-	}
->>>>>>> 2564921f
 }
 
 func TestSyncJob_ShouldNotSyncWhenDisabled(t *testing.T) {
@@ -72,10 +56,7 @@
 
 	// then
 	assert.Nil(t, ticker)
-<<<<<<< HEAD
 	<-time.After(15 * time.Millisecond)
-=======
->>>>>>> 2564921f
 	assert.Equal(t, 0, services.RegistrationsCount(app.Tasks[0].ID.String()))
 }
 
@@ -95,17 +76,9 @@
 	ticker := sync.StartSyncServicesJob()
 
 	// then
-<<<<<<< HEAD
 	<-time.After(15 * time.Millisecond)
 	ticker.Stop()
 	assert.Equal(t, 2, services.RegistrationsCount(app.Tasks[0].ID.String()))
-=======
-	ticker.Stop()
-	select {
-	case <-time.After(15 * time.Millisecond):
-		assert.Equal(t, 1, services.RegistrationsCount(app.Tasks[0].ID.String()))
-	}
->>>>>>> 2564921f
 }
 
 func TestSyncServices_ShouldNotSyncOnNoForceNorLeaderSpecified(t *testing.T) {
@@ -182,15 +155,10 @@
 	return nil
 }
 
-<<<<<<< HEAD
 func (c *ConsulServicesMock) RegistrationsCount(instanceID string) int {
-	return c.registrations[instanceID]
-=======
-func (c *ConsulServicesMock) RegistrationsCount(instanceId string) int {
 	c.RLock()
 	defer c.RUnlock()
-	return c.registrations[instanceId]
->>>>>>> 2564921f
+	return c.registrations[instanceID]
 }
 
 func (c *ConsulServicesMock) DeregisterByTask(taskID apps.TaskID) error {
