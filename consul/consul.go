package consul

import (
	"errors"
	"fmt"
	"net/url"
	"strings"

	log "github.com/Sirupsen/logrus"
	"github.com/allegro/marathon-consul/apps"
	"github.com/allegro/marathon-consul/metrics"
	"github.com/allegro/marathon-consul/service"
	"github.com/allegro/marathon-consul/utils"
	consulapi "github.com/hashicorp/consul/api"
)

type Consul struct {
	agents Agents
	config Config
}

type ServicesProvider func(agent *consulapi.Client) ([]*service.Service, error)

func New(config Config) *Consul {
	return &Consul{
		agents: NewAgents(&config),
		config: config,
	}
}

func (c *Consul) GetServices(name string) ([]*service.Service, error) {
	return c.getServicesUsingProviderWithRetriesOnAgentFailure(func(agent *consulapi.Client) ([]*service.Service, error) {
		return c.getServicesUsingAgent(name, agent)
	})
}

func (c *Consul) getServicesUsingProviderWithRetriesOnAgentFailure(provide ServicesProvider) ([]*service.Service, error) {
	for retry := uint32(0); retry <= c.config.RequestRetries; retry++ {
		agent, err := c.agents.GetAnyAgent()
		if err != nil {
			return nil, err
		}
		if services, err := provide(agent.Client); err != nil {
			log.WithError(err).WithField("Address", agent.IP).
				Error("An error occurred getting services from Consul, retrying with another agent")
			if failures := agent.IncFailures(); failures > c.config.AgentFailuresTolerance {
				log.WithField("Address", agent.IP).WithField("Failures", failures).
					Warn("Removing agent due to too many failures")
				c.agents.RemoveAgent(agent.IP)
			}
		} else {
			agent.ClearFailures()
			return services, nil
		}
	}
	return nil, errors.New("An error occurred getting services from Consul. Giving up")
}

func (c *Consul) getServicesUsingAgent(name string, agent *consulapi.Client) ([]*service.Service, error) {
	dcAwareQueries, err := dcAwareQueriesForAllDCs(agent)
	if err != nil {
		return nil, err
	}
	var allServices []*service.Service

	for _, dcAwareQuery := range dcAwareQueries {
		allConsulServices, _, err := agent.Catalog().Service(name, c.config.Tag, dcAwareQuery)
		if err != nil {
			return nil, err
		}
		allServices = append(allServices, consulServicesToServices(allConsulServices)...)
	}
	return allServices, nil
}

func dcAwareQueriesForAllDCs(agent *consulapi.Client) ([]*consulapi.QueryOptions, error) {
	datacenters, err := agent.Catalog().Datacenters()
	if err != nil {
		return nil, err
	}

	var queries []*consulapi.QueryOptions
	for _, dc := range datacenters {
		queries = append(queries, &consulapi.QueryOptions{
			Datacenter: dc,
		})
	}

	return queries, nil
}

func (c *Consul) GetAllServices() ([]*service.Service, error) {
	return c.getServicesUsingProviderWithRetriesOnAgentFailure(c.getAllServices)
}

func (c *Consul) getAllServices(agent *consulapi.Client) ([]*service.Service, error) {
	dcAwareQueries, err := dcAwareQueriesForAllDCs(agent)
	if err != nil {
		return nil, err
	}
	var allInstances []*service.Service

	for _, dcAwareQuery := range dcAwareQueries {
		consulServices, _, err := agent.Catalog().Services(dcAwareQuery)
		if err != nil {
			return nil, err
		}
		for consulService, tags := range consulServices {
			if contains(tags, c.config.Tag) {
				consulServiceInstances, _, err := agent.Catalog().Service(consulService, c.config.Tag, dcAwareQuery)
				if err != nil {
					return nil, err
				}
				allInstances = append(allInstances, consulServicesToServices(consulServiceInstances)...)
			}
		}
	}
	return allInstances, nil
}

func consulServiceToService(consulService *consulapi.CatalogService) *service.Service {
	return &service.Service{
		ID:   service.ServiceId(consulService.ServiceID),
		Name: consulService.ServiceName,
		Tags: consulService.ServiceTags,
		RegisteringAgentAddress: consulService.Address,
	}
}

func consulServicesToServices(consulServices []*consulapi.CatalogService) []*service.Service {
	var allServices []*service.Service
	for _, c := range consulServices {
		allServices = append(allServices, consulServiceToService(c))
	}
	return allServices
}

func contains(slice []string, search string) bool {
	for _, element := range slice {
		if element == search {
			return true
		}
	}
	return false
}

func (c *Consul) Register(task *apps.Task, app *apps.App) error {
	services, err := c.marathonTaskToConsulServices(task, app)
	if err != nil {
		return err
	}
	if value, ok := app.Labels[apps.MarathonConsulLabel]; ok && value == "true" {
		log.WithField("Id", app.ID).Warn("Warning! Application configuration is deprecated (labeled as `consul:true`). Support for special `true` value will be removed in the future!")
	}
	metrics.Time("consul.register", func() { err = c.registerMultipleServices(services) })
	if err != nil {
		metrics.Mark("consul.register.error")
	} else {
		metrics.Mark("consul.register.success")
	}
	return err
}

func (c *Consul) registerMultipleServices(services []*consulapi.AgentServiceRegistration) error {
	var registerErrors []error
	for _, s := range services {
		registerErr := c.register(s)
		if registerErr != nil {
			registerErrors = append(registerErrors, registerErr)
		}
	}

	return utils.MergeErrorsOrNil(registerErrors, fmt.Sprint("registering services"))
}

func (c *Consul) register(service *consulapi.AgentServiceRegistration) error {
	agent, err := c.agents.GetAgent(service.Address)
	if err != nil {
		return err
	}
	fields := log.Fields{
		"Name":    service.Name,
		"Id":      service.ID,
		"Tags":    service.Tags,
		"Address": service.Address,
		"Port":    service.Port,
	}
	log.WithFields(fields).Info("Registering")

	err = agent.Agent().ServiceRegister(service)
	if err != nil {
		log.WithError(err).WithFields(fields).Error("Unable to register")
	}
	return err
}

func (c *Consul) DeregisterByTask(taskID apps.TaskID) error {
	services, err := c.findServicesByTaskID(taskID)
	if err != nil {
		return err
	} else if len(services) == 0 {
		return fmt.Errorf("Couldn't find any service matching task id %s", taskID)
	}
	return c.deregisterMultipleServices(services, taskID)
}

func (c *Consul) deregisterMultipleServices(services []*service.Service, taskID apps.TaskID) error {
	var deregisterErrors []error
	for _, s := range services {
		deregisterErr := c.Deregister(s)
		if deregisterErr != nil {
			deregisterErrors = append(deregisterErrors, deregisterErr)
		}
	}

	return utils.MergeErrorsOrNil(deregisterErrors, fmt.Sprintf("deregistering by task %s", taskID))
}

func (c *Consul) findServicesByTaskID(searchedTaskID apps.TaskID) ([]*service.Service, error) {
	return c.getServicesUsingProviderWithRetriesOnAgentFailure(func(agent *consulapi.Client) ([]*service.Service, error) {
		dcAwareQueries, err := dcAwareQueriesForAllDCs(agent)
		if err != nil {
			return nil, err
		}

		var allFound []*service.Service
		searchedTag := service.MarathonTaskTag(searchedTaskID)
		for _, dcAwareQuery := range dcAwareQueries {
			consulServices, _, err := agent.Catalog().Services(dcAwareQuery)
			if err != nil {
				return nil, err
			}
			for consulService, tags := range consulServices {
				if contains(tags, searchedTag) {
					instancesForTask, _, err := agent.Catalog().Service(consulService, searchedTag, dcAwareQuery)
					if err != nil {
						return nil, err
					}
					allFound = append(allFound, consulServicesToServices(instancesForTask)...)
				}
			}
		}
		return allFound, nil
	})
}

func (c *Consul) Deregister(toDeregister *service.Service) error {
	var err error
	metrics.Time("consul.deregister", func() { err = c.deregister(toDeregister) })
	if err != nil {
		metrics.Mark("consul.deregister.error")
	} else {
		metrics.Mark("consul.deregister.success")
	}
	return err
}

func (c *Consul) deregister(toDeregister *service.Service) error {
	agent, err := c.agents.GetAgent(toDeregister.RegisteringAgentAddress)
	if err != nil {
		return err
	}

	log.WithField("Id", toDeregister.ID).WithField("Address", toDeregister.RegisteringAgentAddress).Info("Deregistering")

	err = agent.Agent().ServiceDeregister(toDeregister.ID.String())
	if err != nil {
		log.WithError(err).WithField("Id", toDeregister.ID).WithField("Address", toDeregister.RegisteringAgentAddress).Error("Unable to deregister")
	}
	return err
}

func (c *Consul) ServiceNames(app *apps.App) []string {
	return app.ConsulNames(c.config.ConsulNameSeparator)
}

func (c *Consul) marathonTaskToConsulServices(task *apps.Task, app *apps.App) ([]*consulapi.AgentServiceRegistration, error) {
	IP, err := utils.HostToIPv4(task.Host)
	if err != nil {
		return nil, err
	}
	serviceAddress := IP.String()
	checks := c.marathonToConsulChecks(task, app.HealthChecks, serviceAddress)

<<<<<<< HEAD
	var registrations []*consulapi.AgentServiceRegistration
	for _, intent := range app.RegistrationIntents(task, c.config.ConsulNameSeparator) {
		tags := append([]string{c.config.Tag}, intent.Tags...)
		tags = append(tags, service.MarathonTaskTag(task.ID))
		registrations = append(registrations, &consulapi.AgentServiceRegistration{
			ID:      c.serviceID(task, intent.Name, intent.Port),
			Name:    intent.Name,
			Port:    intent.Port,
			Address: serviceAddress,
			Tags:    tags,
			Checks:  checks,
		})
	}
	return registrations, nil
}

func (c *Consul) serviceID(task *apps.Task, name string, port int) string {
	return fmt.Sprintf("%s_%s_%d", task.ID, name, port)
}

func (c *Consul) marathonToConsulChecks(task *apps.Task, healthChecks []apps.HealthCheck, serviceAddress string) consulapi.AgentServiceChecks {
	var checks = make(consulapi.AgentServiceChecks, 0, len(healthChecks))
=======
	return &consulapi.AgentServiceRegistration{
		ID:      task.ID.String(),
		Name:    c.ServiceName(app),
		Port:    task.Ports[0],
		Address: serviceAddress,
		Tags:    c.marathonLabelsToConsulTags(app.Labels),
		Checks:  marathonToConsulChecks(task, app.HealthChecks, serviceAddress),
	}, nil
}

func marathonToConsulChecks(task *apps.Task, healthChecks []apps.HealthCheck, serviceAddress string) consulapi.AgentServiceChecks {
	var checks consulapi.AgentServiceChecks = make(consulapi.AgentServiceChecks, 0, len(healthChecks))
>>>>>>> 2564921f

	for _, check := range healthChecks {
		var port int
		if check.Port != 0 {
			port = check.Port
		} else {
			port = task.Ports[check.PortIndex]
		}
		switch check.Protocol {
		case "HTTP", "HTTPS":
<<<<<<< HEAD
			if parsedURL, err := url.ParseRequestURI(check.Path); err == nil {
				parsedURL.Scheme = strings.ToLower(check.Protocol)
				parsedURL.Host = fmt.Sprintf("%s:%d", serviceAddress, task.Ports[check.PortIndex])
=======
			if parsedUrl, err := url.ParseRequestURI(check.Path); err == nil {
				parsedUrl.Scheme = strings.ToLower(check.Protocol)
				parsedUrl.Host = fmt.Sprintf("%s:%d", serviceAddress, port)
>>>>>>> 2564921f

				checks = append(checks, &consulapi.AgentServiceCheck{
					HTTP:     parsedURL.String(),
					Interval: fmt.Sprintf("%ds", check.IntervalSeconds),
					Timeout:  fmt.Sprintf("%ds", check.TimeoutSeconds),
				})
			} else {
				log.WithError(err).
					WithField("Id", task.AppID.String()).
					WithField("Address", serviceAddress).
					Warn(fmt.Sprintf("Could not parse provided path: %s", check.Path))
			}
		case "TCP":
			checks = append(checks, &consulapi.AgentServiceCheck{
				TCP:      fmt.Sprintf("%s:%d", serviceAddress, port),
				Interval: fmt.Sprintf("%ds", check.IntervalSeconds),
				Timeout:  fmt.Sprintf("%ds", check.TimeoutSeconds),
			})
		case "COMMAND":
			checks = append(checks, &consulapi.AgentServiceCheck{
				Script:   check.Command.Value,
				Interval: fmt.Sprintf("%ds", check.IntervalSeconds),
				Timeout:  fmt.Sprintf("%ds", check.TimeoutSeconds),
			})
		default:
			log.WithField("Id", task.AppID.String()).WithField("Address", serviceAddress).
				Warn(fmt.Sprintf("Unrecognized check protocol %s", check.Protocol))
		}
	}
	return checks
}

func (c *Consul) AddAgentsFromApps(apps []*apps.App) {
	for _, app := range apps {
		if !app.IsConsulApp() {
			continue
		}
		for _, task := range app.Tasks {
			err := c.AddAgent(task.Host)
			if err != nil {
				log.WithError(err).WithField("Node", task.Host).Error("Can't add agent node")
			}
		}
	}
}

func (c *Consul) AddAgent(agentAddress string) error {
	_, err := c.agents.GetAgent(agentAddress)
	return err
}<|MERGE_RESOLUTION|>--- conflicted
+++ resolved
@@ -282,7 +282,6 @@
 	serviceAddress := IP.String()
 	checks := c.marathonToConsulChecks(task, app.HealthChecks, serviceAddress)
 
-<<<<<<< HEAD
 	var registrations []*consulapi.AgentServiceRegistration
 	for _, intent := range app.RegistrationIntents(task, c.config.ConsulNameSeparator) {
 		tags := append([]string{c.config.Tag}, intent.Tags...)
@@ -305,20 +304,6 @@
 
 func (c *Consul) marathonToConsulChecks(task *apps.Task, healthChecks []apps.HealthCheck, serviceAddress string) consulapi.AgentServiceChecks {
 	var checks = make(consulapi.AgentServiceChecks, 0, len(healthChecks))
-=======
-	return &consulapi.AgentServiceRegistration{
-		ID:      task.ID.String(),
-		Name:    c.ServiceName(app),
-		Port:    task.Ports[0],
-		Address: serviceAddress,
-		Tags:    c.marathonLabelsToConsulTags(app.Labels),
-		Checks:  marathonToConsulChecks(task, app.HealthChecks, serviceAddress),
-	}, nil
-}
-
-func marathonToConsulChecks(task *apps.Task, healthChecks []apps.HealthCheck, serviceAddress string) consulapi.AgentServiceChecks {
-	var checks consulapi.AgentServiceChecks = make(consulapi.AgentServiceChecks, 0, len(healthChecks))
->>>>>>> 2564921f
 
 	for _, check := range healthChecks {
 		var port int
@@ -329,15 +314,9 @@
 		}
 		switch check.Protocol {
 		case "HTTP", "HTTPS":
-<<<<<<< HEAD
 			if parsedURL, err := url.ParseRequestURI(check.Path); err == nil {
 				parsedURL.Scheme = strings.ToLower(check.Protocol)
-				parsedURL.Host = fmt.Sprintf("%s:%d", serviceAddress, task.Ports[check.PortIndex])
-=======
-			if parsedUrl, err := url.ParseRequestURI(check.Path); err == nil {
-				parsedUrl.Scheme = strings.ToLower(check.Protocol)
-				parsedUrl.Host = fmt.Sprintf("%s:%d", serviceAddress, port)
->>>>>>> 2564921f
+				parsedURL.Host = fmt.Sprintf("%s:%d", serviceAddress, port)
 
 				checks = append(checks, &consulapi.AgentServiceCheck{
 					HTTP:     parsedURL.String(),
